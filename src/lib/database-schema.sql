-- Drop the existing function if it exists, to allow for signature changes.
DROP FUNCTION IF EXISTS public.get_dead_stock_report(uuid);

-- Create the missing get_dead_stock_report function
-- This function is referenced by get_dashboard_metrics but was never defined.
CREATE OR REPLACE FUNCTION public.get_dead_stock_report(p_company_id uuid)
RETURNS TABLE (
    sku text,
<<<<<<< HEAD
    quantity integer NOT NULL,
    price integer NOT NULL,
    total_discount integer,
    tax_amount integer,
    cost_at_time integer
);

CREATE TABLE IF NOT EXISTS public.purchase_orders (
    id uuid DEFAULT gen_random_uuid() PRIMARY KEY,
    company_id uuid NOT NULL REFERENCES public.companies(id) ON DELETE CASCADE,
    supplier_id uuid REFERENCES public.suppliers(id),
    po_number text NOT NULL,
    status text DEFAULT 'Draft'::text NOT NULL,
    expected_arrival_date date,
    total_cost integer NOT NULL,
    notes text,
    idempotency_key uuid,
    created_at timestamp with time zone DEFAULT now() NOT NULL,
    updated_at timestamp with time zone
);

CREATE TABLE IF NOT EXISTS public.purchase_order_line_items (
    id uuid DEFAULT gen_random_uuid() PRIMARY KEY,
    purchase_order_id uuid NOT NULL REFERENCES public.purchase_orders(id) ON DELETE CASCADE,
    variant_id uuid NOT NULL REFERENCES public.product_variants(id) ON DELETE CASCADE,
    company_id uuid NOT NULL REFERENCES public.companies(id) ON DELETE CASCADE,
    quantity integer NOT NULL,
    cost integer NOT NULL
);

CREATE TABLE IF NOT EXISTS public.inventory_ledger (
    id uuid DEFAULT gen_random_uuid() PRIMARY KEY,
    company_id uuid NOT NULL REFERENCES public.companies(id) ON DELETE CASCADE,
    variant_id uuid NOT NULL REFERENCES public.product_variants(id) ON DELETE CASCADE,
    change_type text NOT NULL,
    quantity_change integer NOT NULL,
    new_quantity integer NOT NULL,
    related_id uuid,
    notes text,
    created_at timestamp with time zone DEFAULT now() NOT NULL
);

-- AI & App specific tables
CREATE TABLE IF NOT EXISTS public.conversations (
    id uuid DEFAULT gen_random_uuid() PRIMARY KEY,
    user_id uuid NOT NULL REFERENCES auth.users(id) ON DELETE CASCADE,
    company_id uuid NOT NULL REFERENCES public.companies(id) ON DELETE CASCADE,
    title text NOT NULL,
    created_at timestamp with time zone DEFAULT now() NOT NULL,
    last_accessed_at timestamp with time zone DEFAULT now() NOT NULL,
    is_starred boolean DEFAULT false NOT NULL
);

CREATE TABLE IF NOT EXISTS public.messages (
    id uuid DEFAULT gen_random_uuid() PRIMARY KEY,
    conversation_id uuid NOT NULL REFERENCES public.conversations(id) ON DELETE CASCADE,
    company_id uuid NOT NULL REFERENCES public.companies(id) ON DELETE CASCADE,
    role public.message_role NOT NULL,
    content text NOT NULL,
    visualization jsonb,
    component text,
    "componentProps" jsonb,
    confidence real,
    assumptions text[],
    "isError" boolean,
    created_at timestamp with time zone DEFAULT now() NOT NULL
);

-- ... Other tables from your original schema (integrations, etc.) go here ...
CREATE TABLE IF NOT EXISTS public.integrations (
    id uuid DEFAULT gen_random_uuid() PRIMARY KEY,
    company_id uuid NOT NULL REFERENCES public.companies(id) ON DELETE CASCADE,
    platform public.integration_platform NOT NULL,
    shop_name text,
    shop_domain text,
    is_active boolean DEFAULT true NOT NULL,
    sync_status text,
    last_sync_at timestamp with time zone,
    created_at timestamp with time zone DEFAULT now() NOT NULL,
    updated_at timestamp with time zone,
    UNIQUE (company_id, platform)
);

CREATE TABLE IF NOT EXISTS public.webhook_events (
    id uuid DEFAULT gen_random_uuid() PRIMARY KEY,
    integration_id uuid NOT NULL REFERENCES public.integrations(id) ON DELETE CASCADE,
    webhook_id text NOT NULL,
    created_at timestamp with time zone DEFAULT now() NOT NULL,
    UNIQUE (integration_id, webhook_id)
);


CREATE TABLE IF NOT EXISTS public.audit_log (
    id uuid DEFAULT gen_random_uuid() PRIMARY KEY,
    company_id uuid NOT NULL REFERENCES public.companies(id) ON DELETE CASCADE,
    user_id uuid REFERENCES auth.users(id),
    action text NOT NULL,
    details jsonb,
    created_at timestamp with time zone DEFAULT now() NOT NULL
);

CREATE TABLE IF NOT EXISTS public.feedback (
    id uuid DEFAULT gen_random_uuid() PRIMARY KEY,
    company_id uuid NOT NULL REFERENCES public.companies(id) ON DELETE CASCADE,
    user_id uuid NOT NULL REFERENCES auth.users(id) ON DELETE CASCADE,
    subject_id text NOT NULL,
    subject_type text NOT NULL,
    feedback public.feedback_type NOT NULL,
    created_at timestamp with time zone DEFAULT now() NOT NULL
);

CREATE TABLE IF NOT EXISTS public.channel_fees (
    id uuid DEFAULT gen_random_uuid() PRIMARY KEY,
    company_id uuid NOT NULL REFERENCES public.companies(id) ON DELETE CASCADE,
    channel_name text NOT NULL,
    percentage_fee real,
    fixed_fee integer,
    created_at timestamp with time zone DEFAULT now() NOT NULL,
    updated_at timestamp with time zone,
    UNIQUE (company_id, channel_name)
);

CREATE TABLE IF NOT EXISTS public.export_jobs (
    id uuid DEFAULT gen_random_uuid() PRIMARY KEY,
    company_id uuid NOT NULL REFERENCES public.companies(id) ON DELETE CASCADE,
    requested_by_user_id uuid NOT NULL REFERENCES auth.users(id) ON DELETE CASCADE,
    status text DEFAULT 'pending'::text NOT NULL,
    download_url text,
    expires_at timestamp with time zone,
    error_message text,
    created_at timestamp with time zone DEFAULT now() NOT NULL,
    completed_at timestamp with time zone
);


-- Function to handle new user creation
CREATE OR REPLACE FUNCTION public.handle_new_user()
RETURNS trigger
LANGUAGE plpgsql
SECURITY DEFINER SET search_path = public
AS $$
DECLARE
  v_company_id uuid;
  v_name text;
  v_lock_key bigint;
BEGIN
  -- Use an advisory lock to prevent race conditions from concurrent signups
  v_lock_key := ('x' || substr(md5(new.id::text), 1, 16))::bit(64)::bigint;
  PERFORM pg_advisory_xact_lock(v_lock_key);

  -- Check if the user is already associated with a company (idempotency)
  SELECT company_id INTO v_company_id FROM public.company_users WHERE user_id = new.id LIMIT 1;
  IF v_company_id IS NOT NULL THEN
    RETURN new; -- Already handled
  END IF;

  -- Get company name from metadata or generate a default
  v_name := COALESCE(new.raw_user_meta_data->>'company_name', 'Company for ' || COALESCE(new.email, new.id::text));

  -- Create a new company for the user
  INSERT INTO public.companies (name, owner_id)
  VALUES (v_name, new.id)
  RETURNING id INTO v_company_id;

  -- Create default settings for the new company
  INSERT INTO public.company_settings (company_id)
  VALUES (v_company_id)
  ON CONFLICT (company_id) DO NOTHING;

  -- Associate the user with the new company
  INSERT INTO public.company_users (user_id, company_id, role)
  VALUES (new.id, v_company_id, 'Owner')
  ON CONFLICT (user_id, company_id) DO NOTHING;

  -- Update the user's app_metadata with the new company_id
  UPDATE auth.users
  SET raw_app_meta_data = COALESCE(raw_app_meta_data, '{}'::jsonb) || jsonb_build_object('company_id', v_company_id)
  WHERE id = new.id;
  
  RETURN new;
END;
$$;

-- Ensure the function is owned by postgres to have the necessary permissions
ALTER FUNCTION public.handle_new_user() OWNER TO postgres;

-- Create the trigger on the auth.users table
CREATE TRIGGER on_auth_user_created
  AFTER INSERT ON auth.users
  FOR EACH ROW EXECUTE FUNCTION public.handle_new_user();


-- VIEWS
CREATE OR REPLACE VIEW public.product_variants_with_details AS
SELECT
    pv.id,
    pv.product_id,
    pv.company_id,
    pv.external_variant_id,
    pv.sku,
    pv.title,
    pv.option1_name,
    pv.option1_value,
    pv.option2_name,
    pv.option2_value,
    pv.option3_name,
    pv.option3_value,
    pv.barcode,
    pv.price,
    pv.compare_at_price,
    pv.cost,
    pv.inventory_quantity,
    pv.location,
    pv.reorder_point,
    pv.reorder_quantity,
    pv.supplier_id,
    pv.created_at,
    pv.updated_at,
    p.title AS product_title,
    p.description AS product_description,
    p.handle AS product_handle,
    p.product_type,
    p.status AS product_status,
    p.tags AS product_tags,
    p.image_url
FROM public.product_variants pv
JOIN public.products p ON pv.product_id = p.id;

CREATE OR REPLACE VIEW public.sales AS
SELECT
    o.id AS order_id,
    o.company_id,
    o.order_number,
    o.created_at,
    o.source_platform,
    o.customer_id,
    oli.id AS line_item_id,
    oli.variant_id,
    oli.sku,
    oli.product_name,
    oli.quantity,
    oli.price,
    oli.cost_at_time,
    (oli.price * oli.quantity) AS total_revenue,
    ((oli.price - COALESCE(oli.cost_at_time, 0)) * oli.quantity) AS total_profit
FROM public.orders o
JOIN public.order_line_items oli ON o.id = oli.order_id
WHERE o.financial_status = 'paid';

CREATE OR REPLACE VIEW public.customers_view AS
 SELECT c.id,
    c.company_id,
    c.name as customer_name,
    c.email,
    c.phone,
    c.created_at,
    c.updated_at,
    c.deleted_at,
    count(o.id) AS total_orders,
    sum(o.total_amount) AS total_spent,
    min(o.created_at) AS first_order_date
   FROM (public.customers c
     LEFT JOIN public.orders o ON (((c.id = o.customer_id) AND (c.company_id = o.company_id))))
  WHERE (c.deleted_at IS NULL)
  GROUP BY c.id, c.company_id, c.name, c.email, c.phone, c.created_at, c.updated_at, c.deleted_at;


CREATE OR REPLACE VIEW public.orders_view AS
 SELECT o.id,
    o.company_id,
    o.external_order_id,
    o.order_number,
    o.customer_id,
    o.financial_status,
    o.fulfillment_status,
    o.currency,
    o.subtotal,
    o.total_discounts,
    o.total_shipping,
    o.total_tax,
    o.total_amount,
    o.source_platform,
    o.created_at,
    o.updated_at,
    c.email AS customer_email
   FROM (public.orders o
     LEFT JOIN public.customers c ON ((o.customer_id = c.id)));


-- FUNCTIONS
CREATE OR REPLACE FUNCTION public.get_dashboard_metrics(p_company_id uuid, p_days integer)
RETURNS jsonb
LANGUAGE sql STABLE
AS $$
WITH date_series AS (
    SELECT generate_series(
        CURRENT_DATE - (p_days - 1) * INTERVAL '1 day',
        CURRENT_DATE,
        '1 day'::interval
    )::date AS day
),
daily_sales AS (
    SELECT
        (s.created_at AT TIME ZONE 'UTC')::date AS sale_date,
        SUM(s.total_amount) AS daily_revenue
    FROM public.orders s
    WHERE s.company_id = p_company_id
      AND s.financial_status = 'paid'
      AND s.created_at >= (CURRENT_DATE - (p_days - 1) * INTERVAL '1 day')
    GROUP BY 1
),
sales_over_time AS (
    SELECT
        ds.day::text AS date,
        COALESCE(d.daily_revenue, 0) AS revenue
    FROM date_series ds
    LEFT JOIN daily_sales d ON ds.day = d.sale_date
    ORDER BY ds.day
),
current_period_sales AS (
    SELECT
        SUM(total_amount) AS total_revenue,
        COUNT(id) AS total_orders
    FROM public.orders
    WHERE company_id = p_company_id
      AND financial_status = 'paid'
      AND created_at >= (CURRENT_DATE - (p_days - 1) * INTERVAL '1 day')
),
previous_period_sales AS (
    SELECT
        SUM(total_amount) AS total_revenue,
        COUNT(id) AS total_orders
    FROM public.orders
    WHERE company_id = p_company_id
      AND financial_status = 'paid'
      AND created_at >= (CURRENT_DATE - (p_days * 2 - 1) * INTERVAL '1 day')
      AND created_at < (CURRENT_DATE - (p_days - 1) * INTERVAL '1 day')
),
customers_stats AS (
    SELECT
        COUNT(id) as new_customers
    FROM public.customers
    WHERE company_id = p_company_id
      AND created_at >= (CURRENT_DATE - (p_days - 1) * INTERVAL '1 day')
),
inventory_stats AS (
    SELECT
        SUM(pv.inventory_quantity * COALESCE(pv.cost, 0)) AS total_value,
        SUM(CASE WHEN pv.inventory_quantity > COALESCE(cs.dead_stock_days, 90) THEN pv.inventory_quantity * COALESCE(pv.cost, 0) ELSE 0 END) AS in_stock_value,
        SUM(CASE WHEN pv.inventory_quantity <= pv.reorder_point THEN pv.inventory_quantity * COALESCE(pv.cost, 0) ELSE 0 END) AS low_stock_value
    FROM public.product_variants pv
    JOIN public.company_settings cs ON pv.company_id = cs.company_id
    WHERE pv.company_id = p_company_id
),
dead_stock_agg AS (
    SELECT
        COALESCE(SUM(pv.inventory_quantity * COALESCE(pv.cost, 0)), 0) as dead_stock_value
    FROM public.product_variants pv
    LEFT JOIN public.company_settings cs ON pv.company_id = cs.company_id
    LEFT JOIN (
        SELECT oli.sku, MAX(o.created_at) AS last_sale_date
        FROM public.order_line_items oli
        JOIN public.orders o ON oli.order_id = o.id
        WHERE o.company_id = p_company_id AND o.financial_status = 'paid'
        GROUP BY oli.sku
    ) ls ON pv.sku = ls.sku
    WHERE pv.company_id = p_company_id
      AND pv.inventory_quantity > 0
      AND (ls.last_sale_date IS NULL OR ls.last_sale_date < (CURRENT_DATE - INTERVAL '1 day' * COALESCE(cs.dead_stock_days, 90)))
)
SELECT jsonb_build_object(
    'total_revenue', COALESCE((SELECT total_revenue FROM current_period_sales), 0),
    'revenue_change', ((COALESCE((SELECT total_revenue FROM current_period_sales), 0) - COALESCE((SELECT total_revenue FROM previous_period_sales), 0)) / NULLIF(COALESCE((SELECT total_revenue FROM previous_period_sales), 0), 0) * 100),
    'total_orders', COALESCE((SELECT total_orders FROM current_period_sales), 0),
    'orders_change', ((COALESCE((SELECT total_orders FROM current_period_sales), 0)::float - COALESCE((SELECT total_orders FROM previous_period_sales), 0)::float) / NULLIF(COALESCE((SELECT total_orders FROM previous_period_sales), 0)::float, 0) * 100),
    'new_customers', COALESCE((SELECT new_customers FROM customers_stats), 0),
    'customers_change', 0, -- Placeholder for previous period customer comparison
    'dead_stock_value', COALESCE((SELECT dead_stock_value FROM dead_stock_agg), 0),
    'sales_over_time', (SELECT jsonb_agg(sot) FROM sales_over_time sot),
    'top_selling_products', (
        SELECT jsonb_agg(p) FROM (
            SELECT
                pvd.product_id,
                pvd.product_title AS product_name,
                pvd.image_url,
                SUM(s.quantity) AS quantity_sold,
                SUM(s.total_revenue) AS total_revenue
            FROM public.sales s
            JOIN public.product_variants_with_details pvd ON s.variant_id = pvd.id
            WHERE s.company_id = p_company_id
            GROUP BY 1, 2, 3
            ORDER BY 5 DESC
            LIMIT 5
        ) p
    ),
    'inventory_summary', (SELECT jsonb_build_object(
        'total_value', COALESCE(total_value,0), 'in_stock_value', COALESCE(in_stock_value,0), 'low_stock_value', COALESCE(low_stock_value,0), 'dead_stock_value', COALESCE((SELECT dead_stock_value FROM dead_stock_agg), 0)
    ) FROM inventory_stats)
=======
    product_name text,
    quantity integer,
    total_value numeric,
    last_sale_date timestamp with time zone
>>>>>>> 613c8cde
)
LANGUAGE sql
STABLE
AS $$
    WITH company_settings AS (
        SELECT dead_stock_days
        FROM public.company_settings 
        WHERE company_id = p_company_id
    ),
    dead_stock_cutoff AS (
        SELECT CURRENT_DATE - INTERVAL '1 day' * COALESCE((SELECT dead_stock_days FROM company_settings), 90) AS cutoff_date
    ),
    last_sales AS (
        SELECT 
            oli.sku,
            MAX(o.created_at) AS last_sale_date
        FROM public.order_line_items oli
        JOIN public.orders o ON oli.order_id = o.id
        WHERE o.company_id = p_company_id
            AND o.financial_status = 'paid'
        GROUP BY oli.sku
    ),
    dead_stock_variants AS (
        SELECT 
            pv.sku,
            pv.title AS variant_title,
            p.title AS product_title,
            pv.inventory_quantity,
            COALESCE(pv.cost, 0) AS cost,
            ls.last_sale_date
        FROM public.product_variants pv
        JOIN public.products p ON pv.product_id = p.id
        LEFT JOIN last_sales ls ON pv.sku = ls.sku
        CROSS JOIN dead_stock_cutoff dsc
        WHERE pv.company_id = p_company_id
            AND pv.inventory_quantity > 0
            AND (ls.last_sale_date IS NULL OR ls.last_sale_date < dsc.cutoff_date)
    )
    SELECT 
        dsv.sku,
        COALESCE(dsv.variant_title, dsv.product_title) AS product_name,
        dsv.inventory_quantity::integer AS quantity,
        (dsv.inventory_quantity * dsv.cost)::numeric AS total_value,
        dsv.last_sale_date
    FROM dead_stock_variants dsv
    ORDER BY total_value DESC;
$$;

-- Grant execute permissions
GRANT EXECUTE ON FUNCTION public.get_dead_stock_report(uuid) TO authenticated;

-- Add comment for documentation
COMMENT ON FUNCTION public.get_dead_stock_report(uuid) IS 'Returns dead stock items for a company based on dead_stock_days setting and sales history';<|MERGE_RESOLUTION|>--- conflicted
+++ resolved
@@ -6,7 +6,9 @@
 CREATE OR REPLACE FUNCTION public.get_dead_stock_report(p_company_id uuid)
 RETURNS TABLE (
     sku text,
-<<<<<<< HEAD
+    product_name text,
+    variant_title text,
+    sku text,
     quantity integer NOT NULL,
     price integer NOT NULL,
     total_discount integer,
@@ -405,62 +407,32 @@
     'inventory_summary', (SELECT jsonb_build_object(
         'total_value', COALESCE(total_value,0), 'in_stock_value', COALESCE(in_stock_value,0), 'low_stock_value', COALESCE(low_stock_value,0), 'dead_stock_value', COALESCE((SELECT dead_stock_value FROM dead_stock_agg), 0)
     ) FROM inventory_stats)
-=======
-    product_name text,
-    quantity integer,
-    total_value numeric,
-    last_sale_date timestamp with time zone
->>>>>>> 613c8cde
 )
-LANGUAGE sql
-STABLE
+$$;
+
+CREATE OR REPLACE FUNCTION public.get_sales_analytics(p_company_id uuid)
+RETURNS jsonb
+LANGUAGE sql STABLE
 AS $$
-    WITH company_settings AS (
-        SELECT dead_stock_days
-        FROM public.company_settings 
-        WHERE company_id = p_company_id
-    ),
-    dead_stock_cutoff AS (
-        SELECT CURRENT_DATE - INTERVAL '1 day' * COALESCE((SELECT dead_stock_days FROM company_settings), 90) AS cutoff_date
-    ),
-    last_sales AS (
-        SELECT 
-            oli.sku,
-            MAX(o.created_at) AS last_sale_date
-        FROM public.order_line_items oli
-        JOIN public.orders o ON oli.order_id = o.id
-        WHERE o.company_id = p_company_id
-            AND o.financial_status = 'paid'
-        GROUP BY oli.sku
-    ),
-    dead_stock_variants AS (
-        SELECT 
-            pv.sku,
-            pv.title AS variant_title,
-            p.title AS product_title,
-            pv.inventory_quantity,
-            COALESCE(pv.cost, 0) AS cost,
-            ls.last_sale_date
-        FROM public.product_variants pv
-        JOIN public.products p ON pv.product_id = p.id
-        LEFT JOIN last_sales ls ON pv.sku = ls.sku
-        CROSS JOIN dead_stock_cutoff dsc
-        WHERE pv.company_id = p_company_id
-            AND pv.inventory_quantity > 0
-            AND (ls.last_sale_date IS NULL OR ls.last_sale_date < dsc.cutoff_date)
+    WITH s AS (
+      SELECT * FROM public.sales WHERE company_id = p_company_id
     )
-    SELECT 
-        dsv.sku,
-        COALESCE(dsv.variant_title, dsv.product_title) AS product_name,
-        dsv.inventory_quantity::integer AS quantity,
-        (dsv.inventory_quantity * dsv.cost)::numeric AS total_value,
-        dsv.last_sale_date
-    FROM dead_stock_variants dsv
-    ORDER BY total_value DESC;
+    SELECT jsonb_build_object(
+      'total_orders', (SELECT count(DISTINCT order_id) FROM s),
+      'total_revenue', (SELECT coalesce(sum(line_total),0) FROM s),
+      'average_order_value', (SELECT coalesce(sum(line_total),0) / NULLIF(count(DISTINCT order_id), 0) FROM s)
+    )
 $$;
 
--- Grant execute permissions
-GRANT EXECUTE ON FUNCTION public.get_dead_stock_report(uuid) TO authenticated;
-
--- Add comment for documentation
-COMMENT ON FUNCTION public.get_dead_stock_report(uuid) IS 'Returns dead stock items for a company based on dead_stock_days setting and sales history';+CREATE OR REPLACE FUNCTION public.get_inventory_analytics(p_company_id uuid)
+RETURNS jsonb
+LANGUAGE sql STABLE
+AS $$
+  SELECT jsonb_build_object(
+    'total_products', (SELECT count(DISTINCT product_id) FROM public.product_variants pv WHERE pv.company_id = p_company_id),
+    'total_variants', (SELECT count(*) FROM public.product_variants pv WHERE pv.company_id = p_company_id),
+    'total_inventory_units', (SELECT coalesce(sum(pv.inventory_quantity),0) FROM public.product_variants pv WHERE pv.company_id = p_company_id),
+    'total_inventory_value', (SELECT coalesce(sum(coalesce(pv.cost,0) * pv.inventory_quantity),0) FROM public.product_variants pv WHERE pv.company_id = p_company_id),
+    'low_stock_items', (SELECT count(*) FROM public.product_variants pv WHERE pv.company_id = p_company_id AND pv.inventory_quantity <= pv.reorder_point)
+  )
+$$;